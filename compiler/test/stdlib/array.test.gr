--- conflicted
+++ resolved
@@ -165,7 +165,6 @@
 Array.fillRange(10, -3, -1, arr)
 assert arr == [> 10, 10, 3]
 
-<<<<<<< HEAD
 # Array.product
 
 let arrA = [> 1, 2]
@@ -177,7 +176,7 @@
 assert Array.product(arrC, arrB) == [>(1,2),(1,3),(1,4)]
 assert Array.product(arrC, arrD) == [>(1,2)]
 assert Array.product([>], [>]) == [>]
-=======
+
 # Array.count
 
 let arr = [> 1, 2, 3]
@@ -185,6 +184,5 @@
 assert Array.count(x => x > 0, arr) == 3
 assert Array.count(x => x > 0, [>]) == 0
 assert Array.count(x => x == 3, arr) == 1
->>>>>>> 8e42c4cd
 
 #TODO: test with wrong indexes and assert the exception.