--- conflicted
+++ resolved
@@ -90,14 +90,9 @@
     void
   } else if ((val & Tags._GRAIN_NUMBER_TAG_MASK) != 0n) {
     hash32(val)
-<<<<<<< HEAD
-  } else if ((val & Tags._GRAIN_GENERIC_TAG_MASK) ==
-    Tags._GRAIN_GENERIC_HEAP_TAG_TYPE) {
-=======
   } else if (
     (val & Tags._GRAIN_GENERIC_TAG_MASK) == Tags._GRAIN_GENERIC_HEAP_TAG_TYPE
   ) {
->>>>>>> d337f151
     let heapPtr = val
     match (WasmI32.load(heapPtr, 0n)) {
       t when t == Tags._GRAIN_STRING_HEAP_TAG ||
